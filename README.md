--- conflicted
+++ resolved
@@ -32,8 +32,6 @@
         python setup.py install --user
 
 ### Usage
-<<<<<<< HEAD
-=======
 
 ##### Example data
 
@@ -46,7 +44,6 @@
 		magic_operator = magic.MAGIC()
 		X_magic = magic_operator.fit_transform(X, genes=['VIM', 'CDH1', 'ZEB1'])
 		phate.plot.scatter2d(X_magic[['VIM', 'CDH1']], c=X_magic['ZEB1'])
->>>>>>> 5cdbd310
 
 ##### Interactive command line
 We have included two tutorial notebooks on MAGIC usage and results visualization for single cell RNA-seq data.
@@ -66,19 +63,11 @@
 ### Installation
 
 To use MAGIC, you will need to install both the R and Python packages.
-<<<<<<< HEAD
 
 #### Installation with `devtools` and `pip`
 
 You can install `Rmagic` with `devtools` by running the following in R:
 
-=======
-
-#### Installation with `devtools` and `pip`
-
-You can install `Rmagic` with `devtools` by running the following in R:
-
->>>>>>> 5cdbd310
         if (!require(devtools)) install.packages("devtools")
         library(devtools)
         install_github("KrishnaswamyLab/magic/R")
@@ -96,11 +85,7 @@
         git clone git://github.com/KrishnaswamyLab/MAGIC.git
         cd MAGIC/python
         python setup.py install --user
-<<<<<<< HEAD
-        cd ../R
-=======
         cd ../Rmagic
->>>>>>> 5cdbd310
         R CMD INSTALL .
 
 #### Usage
