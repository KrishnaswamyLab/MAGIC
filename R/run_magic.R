--- conflicted
+++ resolved
@@ -67,12 +67,8 @@
 
   if (epsilon > 0){
     print('Computing kernel')
-<<<<<<< HEAD
-    Q <- summary(W)
-=======
     W <- as(W, "sparseMatrix")
     Q <- Matrix::summary(W)
->>>>>>> 27772d92
     i <- Q$i
     j <- Q$j
     s <- Q$x
