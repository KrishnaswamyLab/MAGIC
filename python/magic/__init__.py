--- conflicted
+++ resolved
@@ -1,11 +1,7 @@
 from __future__ import absolute_import
 
-<<<<<<< HEAD
-__version__ = "0.1"
-=======
 from .magic import MAGIC
 from .version import __version__
 
 import magic.io
-import magic.preprocessing
->>>>>>> 7b962711
+import magic.preprocessing